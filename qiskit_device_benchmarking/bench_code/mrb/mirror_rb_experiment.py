# This code is part of Qiskit.
#
# (C) Copyright IBM 2021.
#
# This code is licensed under the Apache License, Version 2.0. You may
# obtain a copy of this license in the LICENSE.txt file in the root directory
# of this source tree or at http://www.apache.org/licenses/LICENSE-2.0.
#
# Any modifications or derivative works of this code must retain this
# copyright notice, and modified files need to carry a notice indicating
# that they have been altered from the originals.
"""
Mirror RB Experiment class.
"""

import warnings
from typing import Union, Iterable, Optional, List, Sequence, Tuple
from numbers import Integral
import itertools
import numpy as np
from numpy import pi
from numpy.random import Generator, BitGenerator, SeedSequence
import rustworkx as rx

from qiskit.circuit import QuantumCircuit, Instruction, Barrier
from qiskit.quantum_info.operators import Pauli
from qiskit.providers.backend import Backend
from qiskit.providers.options import Options
from qiskit.exceptions import QiskitError
from qiskit.transpiler import CouplingMap, PassManager, InstructionDurations
<<<<<<< HEAD
from qiskit import transpile
from qiskit.circuit.library import CXGate, CYGate, CZGate, ECRGate, SwapGate, XGate, RZGate
=======
from qiskit.circuit.library import (
    CXGate,
    CYGate,
    CZGate,
    ECRGate,
    SwapGate,
    XGate,
    RZGate,
)
>>>>>>> 520a9f0b
from qiskit.transpiler.passes import (
    ALAPScheduleAnalysis,
    PadDynamicalDecoupling,
)

from qiskit_experiments.framework import BackendData

from qiskit_experiments.library.randomized_benchmarking.standard_rb import (
    StandardRB,
    SequenceElementType,
)
from qiskit_experiments.library.randomized_benchmarking.clifford_utils import (
    inverse_1q,
    _clifford_1q_int_to_instruction,
    _clifford_2q_int_to_instruction,
)
from .mirror_rb_analysis import MirrorRBAnalysis
from qiskit_device_benchmarking.utilities.clifford_utils import compute_target_bitstring
from qiskit_device_benchmarking.utilities.sampling_utils import (
    EdgeGrabSampler,
    SingleQubitSampler,
    GateInstruction,
    GateDistribution,
    GenericClifford,
    GenericPauli,
)

# two qubit gates that are their own inverse
_self_adjoint_gates = [CXGate, CYGate, CZGate, ECRGate, SwapGate]


class MirrorRB(StandardRB):
    """An experiment to measure gate infidelity using mirrored circuit
    layers sampled from a defined distribution.

    # section: overview
        Mirror randomized benchmarking (mirror RB) estimates the average error rate of
        quantum gates using layers of gates sampled from a distribution that are then
        inverted in the second half of the circuit.

        The default mirror RB experiment generates circuits of layers of Cliffords,
        consisting of single-qubit Cliffords and a two-qubit gate such as CX,
        interleaved with layers of Pauli gates and capped at the start and end by a
        layer of single-qubit Cliffords. The second half of the Clifford layers are the
        inverses of the first half of Clifford layers. This algorithm has a lot less
        overhead than the standard randomized benchmarking, which requires
        n-qubit Clifford gates, and so it can be used for benchmarking gates on
        10s of or even 100+ noisy qubits.

        After running the circuits on a backend, various quantities (success
        probability, adjusted success probability, and effective polarization)
        are computed and used to fit an exponential decay curve and calculate
        the EPC (error per Clifford, also referred to as the average gate
        infidelity) and entanglement infidelity (see references for more info).

    # section: analysis_ref
        :class:`MirrorRBAnalysis`

    # section: manual
        :doc:`/manuals/verification/mirror_rb`

    # section: reference
        .. ref_arxiv:: 1 2112.09853
        .. ref_arxiv:: 2 2008.11294
        .. ref_arxiv:: 3 2204.07568

    """

    sampler_map = {"edge_grab": EdgeGrabSampler, "single_qubit": SingleQubitSampler}

    # pylint: disable=dangerous-default-value
    def __init__(
        self,
        physical_qubits: Sequence[int],
        lengths: Iterable[int],
        start_end_clifford: bool = True,
        pauli_randomize: bool = True,
        sampling_algorithm: str = "edge_grab",
        two_qubit_gate_density: float = 0.2,
        two_qubit_gate: Instruction = CXGate(),
        num_samples: int = 3,
        sampler_opts: Optional[dict] = {},
        backend: Optional[Backend] = None,
        seed: Optional[Union[int, SeedSequence, BitGenerator, Generator]] = None,
        full_sampling: bool = False,
        inverting_pauli_layer: bool = False,
        initial_entangling_angle: float = 0.0,
        final_entangling_angle: float = 0.0,
    ):
        """Initialize a mirror randomized benchmarking experiment.

        Args:
            physical_qubits: A list of physical qubits for the experiment.
            lengths: A list of RB sequences lengths.
            sampling_algorithm: The sampling algorithm to use for generating
                circuit layers. Defaults to "edge_grab" which uses :class:`.EdgeGrabSampler`.
            start_end_clifford: If True, begin the circuit with uniformly random 1-qubit
                Cliffords and end the circuit with their inverses.
            pauli_randomize: If True, surround each sampled circuit layer with layers of
                uniformly random 1-qubit Paulis.
            two_qubit_gate_density: Expected proportion of qubit sites with two-qubit
                gates over all circuit layers (not counting optional layers at the start
                and end). Only has effect if the default sampler
                :class:`.EdgeGrabSampler` is used.
            two_qubit_gate: The two-qubit gate to use. Defaults to
                :class:`~qiskit.circuit.library.CXGate`. Only has effect if the
                default sampler :class:`.EdgeGrabSampler` is used.
            num_samples: Number of samples to generate for each sequence length.
            sampler_opts: Optional dictionary of keyword arguments to pass to the sampler.
            backend: Optional, the backend to run the experiment on.
            seed: Optional, seed used to initialize ``numpy.random.default_rng``.
                when generating circuits. The ``default_rng`` will be initialized
                with this seed value every time :meth:`circuits` is called.
            full_sampling: If True all Cliffords are independently sampled for
                all lengths. If False for sample of lengths longer sequences are
                constructed by appending additional Clifford samples to shorter
                sequences.
            inverting_pauli_layer: If True, a layer of Pauli gates is appended at the
                end of the circuit to set all qubits to 0.

        Raises:
            QiskitError: if an odd length or a negative two qubit gate density is provided
        """

        if not all(length % 2 == 0 for length in lengths):
            raise QiskitError("All lengths must be even")

        super().__init__(
            physical_qubits,
            lengths,
            backend=backend,
            num_samples=num_samples,
            seed=seed,
            full_sampling=full_sampling,
        )

        self.set_experiment_options(
            sampling_algorithm=sampling_algorithm,
            sampler_opts=sampler_opts,
            start_end_clifford=start_end_clifford,
            pauli_randomize=pauli_randomize,
            two_qubit_gate=two_qubit_gate,
            two_qubit_gate_density=two_qubit_gate_density,
            inverting_pauli_layer=inverting_pauli_layer,
        )

        self._distribution = self.sampler_map.get(sampling_algorithm)(
            seed=seed, **sampler_opts
        )
        self.analysis = MirrorRBAnalysis()
        self._two_qubit_gate = two_qubit_gate
        self._angles = [initial_entangling_angle, final_entangling_angle]

    @classmethod
    def _default_experiment_options(cls) -> Options:
        """Default mirror RB experiment options.

        Experiment Options:
            sampling_algorithm (str): Name of sampling algorithm to use.
            start_end_clifford (bool): Whether to begin the circuit with uniformly random 1-qubit
                Cliffords and end the circuit with their inverses.
            pauli_randomize (bool): Whether to surround each inner Clifford layer with
                layers of uniformly random 1-qubit Paulis.
            inverting_pauli_layer (bool): Whether to append a layer of Pauli gates at the
                end of the circuit to set all qubits to 0.
            sampler_opts (dict): The keyword arguments to pass to the sampler.
            two_qubit_gate_density (float): Expected proportion of qubit sites with two-qubit
                gates over all circuit layers (not counting optional layers at the start
                and end). Only has effect if the default sampler
                :class:`.EdgeGrabSampler` is used.
            two_qubit_gate (:class:`.Instruction`): The two-qubit gate to use. Defaults to
                :class:`~qiskit.circuit.library.CXGate`. Only has effect if the
                default sampler :class:`.EdgeGrabSampler` is used.
            num_samples (int): Number of samples to generate for each sequence length.
        """
        options = super()._default_experiment_options()
        options.update_options(
            sampling_algorithm="edge_grab",
            start_end_clifford=True,
            pauli_randomize=True,
            two_qubit_gate_density=0.2,
            two_qubit_gate=CXGate(),
            sampler_opts={},
            inverting_pauli_layer=False,
        )
        options.set_validator(field="two_qubit_gate_density", validator_value=(0, 1))

        return options

    def circuits(self) -> List[QuantumCircuit]:
        """Return a list of Mirror RB circuits.

        Returns:
            A list of :class:`QuantumCircuit`.
        """
        self._sequences = self._sample_sequences()
        circuits = self._sequences_to_circuits(self._sequences)

        return circuits

    def _set_distribution_options(self):
        """Set the coupling map and gate distribution of the sampler
        based on experiment options. This method is currently implemented
        for the default "edge_grab" sampler."""

        if self.experiment_options.sampling_algorithm != "edge_grab":
            raise QiskitError(
                "Unsupported sampling algorithm provided. You must implement"
                "a custom `_set_distribution_options` method."
            )

        self._distribution.seed = self.experiment_options.seed

        # Coupling map is full connectivity by default. If backend has a coupling map,
        # get backend coupling map and create coupling map for physical qubits converted
        # to qubits 0, 1...n
        if self.backend and self._backend_data.coupling_map:
            coupling_map = CouplingMap(self._backend_data.coupling_map)
        else:
            coupling_map = CouplingMap.from_full(len(self.physical_qubits))

        self._distribution.coupling_map = coupling_map.reduce(self.physical_qubits)

        # Adjust the density based on whether the pauli layers are in
        if self.experiment_options.pauli_randomize:
            adjusted_2q_density = self.experiment_options.two_qubit_gate_density * 2
        else:
            adjusted_2q_density = self.experiment_options.two_qubit_gate_density

        if adjusted_2q_density > 1:
            warnings.warn("Two-qubit gate density is too high, capping at 1.")
            adjusted_2q_density = 1

        self._distribution.gate_distribution = [
            GateDistribution(
                prob=adjusted_2q_density, op=self.experiment_options.two_qubit_gate
            ),
            GateDistribution(prob=1 - adjusted_2q_density, op=GenericClifford(1)),
        ]

    def _sample_sequences(self) -> List[Sequence[SequenceElementType]]:
        """Sample layers of mirror RB using the provided distribution and user options.

        First, layers are sampled using the distribution, then Pauli-dressed if
        ``pauli_randomize`` is ``True``. The inverse of the resulting circuit is
        appended to the end. If ``start_end_clifford`` is ``True``, then cliffords are added
        to the beginning and end. If ``inverting_pauli_layer`` is ``True``, a Pauli
        layer will be appended at the end to set the output bitstring to all zeros.

        Returns:
            A list of mirror RB sequences. Each element is a list of layers with length
            matching the corresponding element in ``lengths``. The layers are made up
            of tuples in the format ((one or more qubit indices), gate). Single-qubit
            Cliffords are represented by integers for speed.

        Raises:
            QiskitError: If no backend is provided.
        """
        if not self._backend:
            raise QiskitError("A backend must be provided for circuit generation.")

        self._set_distribution_options()

        # Sequence of lengths to sample for
        if not self.experiment_options.full_sampling:
            seqlens = (max(self.experiment_options.lengths),)
        else:
            seqlens = self.experiment_options.lengths

        if self.experiment_options.pauli_randomize:
            pauli_sampler = SingleQubitSampler(seed=self.experiment_options.seed)
            pauli_sampler.gate_distribution = [
                GateDistribution(prob=1, op=GenericPauli(1))
            ]

        if self.experiment_options.start_end_clifford:
            clifford_sampler = SingleQubitSampler(seed=self.experiment_options.seed)
            clifford_sampler.gate_distribution = [
                GateDistribution(prob=1, op=GenericClifford(1))
            ]

        sequences = []

        for _ in range(self.experiment_options.num_samples):
            for seqlen in seqlens:
                seq = []

                # Sample the first half of the mirror layers
                layers = list(
                    self._distribution(
                        qubits=range(self.num_qubits),
                        length=seqlen // 2,
                    )
                )

                if not self.experiment_options.full_sampling:
                    build_seq_lengths = self.experiment_options.lengths

                seq.extend(layers)

                # Add the second half mirror layers
                for i in range(len(list(layers))):
                    seq.append(self._inverse_layer(layers[-i - 1]))

                # Interleave random Paulis if set by user
                if self.experiment_options.pauli_randomize:
                    pauli_layers = list(
                        pauli_sampler(range(self.num_qubits), length=seqlen + 1)
                    )
                    seq = list(itertools.chain(*zip(pauli_layers[:-1], seq)))
                    seq.append(pauli_layers[-1])
                    if not self.experiment_options.full_sampling:
                        build_seq_lengths = [
                            length * 2 + 1 for length in build_seq_lengths
                        ]

                # Add start and end cliffords if set by user
                if self.experiment_options.start_end_clifford:
                    clifford_layers = list(
                        clifford_sampler(range(self.num_qubits), length=1)
                    )
                    seq.insert(0, clifford_layers[0])
                    seq.append(self._inverse_layer(clifford_layers[0]))
                    if not self.experiment_options.full_sampling:
                        build_seq_lengths = [length + 2 for length in build_seq_lengths]

                if self.experiment_options.full_sampling:
                    sequences.append(seq)

            # Construct the rest of the sequences from the longest if `full_sampling` is
            # off
            if not self.experiment_options.full_sampling:
                for real_length in build_seq_lengths:
                    sequences.append(seq[: real_length // 2] + seq[-real_length // 2 :])

        # Reverse order of Clifford layers if entangling pairs used
        if not self.experiment_options.full_sampling and any(self._angles):
            for s, sequence in enumerate(sequences):
                hsl = (len(sequence)-1)//2
                reordered_sequence = []
                for j in range(len(sequence)):
                    h = (j > hsl)
                    if j%2: # cliffords
                        reordered_sequence.append(sequence[hsl-j-h])
                    else: # paulis
                        reordered_sequence.append(sequence[j])
                sequences[s] = reordered_sequence

        # Keep track of which qubits are paired and which not for the first Clifford layer of each circuit
        self._pairs = []
        self._singles = []
        for s, sequence in enumerate(sequences):
            self._pairs.append([])
            self._singles.append([])
            for gate in sequences[s][1]:
                if len(gate.qargs) == 2:
                    self._pairs[s].append(gate.qargs)
                else:
                    self._singles[s].append(gate.qargs[0])

        return sequences

    def _sequences_to_circuits(
        self, sequences: List[Sequence[SequenceElementType]]
    ) -> List[QuantumCircuit]:
        """Convert Mirror RB sequences into mirror circuits.

        Args:
            sequences: List of sequences whose elements are full circuit layers.

        Returns:
            A list of RB circuits.
        """
        basis_gates = tuple(self.backend.operation_names)
        
        # transpile 2q gates
        qc2q = QuantumCircuit(2)
        qc2q.append(self._two_qubit_gate, [0, 1])
        qc2q = transpile(qc2q, basis_gates=basis_gates, optimization_level=3)
        # pre-transpile pre and post rotations
        qrx = []
        for theta in self._angles:
            qc = QuantumCircuit(1)
            if theta == pi/2:
                qc.h(0)
                qc.s(0)
                qc.h(0)
            elif theta:
                qc.rx(theta, 0)
            qc = transpile(qc, basis_gates=basis_gates, optimization_level=3)
            qrx.append(qc)

        circuits = []
        for i, seq in enumerate(sequences):
            circ = QuantumCircuit(self.num_qubits)
            # Hack to get target bitstrings until qiskit-terra#9475 is resolved
            circ_target = QuantumCircuit(self.num_qubits)
            for l, layer in enumerate(seq):
                for elem in layer:
                    instr = self._to_instruction(elem.op)
                    qargs = elem.qargs
                    if l == (len(seq) - 2) and instr.name == 'cx':
                        if self._angles[1]:
                            circ.compose(qrx[1], [qargs[0]], inplace=True)
                    if len(qargs) == 2:
                        # implement the compiled 2q gate
                        circ.compose(qc2q, qargs, inplace=True)
                    else:
                        circ.append(self._to_instruction(elem.op, basis_gates), qargs)
                    if l == 1 and instr.name == 'cx':
                        if self._angles[0]:
                            circ.compose(qrx[0], [qargs[0]], inplace=True)
                    circ_target.append(instr, elem.qargs)
                circ.append(Barrier(self.num_qubits), circ.qubits)

            circ.metadata = {
                "xval": int(
                    self.experiment_options.lengths[
                        i % len(self.experiment_options.lengths)
                    ]
                ),
                "target": compute_target_bitstring(circ_target),
                "inverting_pauli_layer": self.experiment_options.inverting_pauli_layer,
                "pairs": self._pairs[i],
                "singles": self._singles[i],
                "coupling_map": self.backend.coupling_map,
            }

            if self.experiment_options.inverting_pauli_layer:
                # Get target bitstring (ideal bitstring outputted by the circuit)
                target = circ.metadata["target"]

                # Pauli gates to apply to each qubit to reset each to the state 0.
                # E.g., if the ideal bitstring is 01001, the Pauli label is IXIIX,
                # which sets all qubits to 0 (up to a global phase)
                label = "".join(["X" if char == "1" else "I" for char in target])
                circ.append(Pauli(label), list(range(self._num_qubits)))

            circ.measure_all()
            circuits.append(circ)
        return circuits

    def _to_instruction(  # pylint: disable=arguments-differ
        self,
        elem: SequenceElementType,
        basis_gates: Optional[Tuple[str, ...]] = None,
    ) -> Instruction:
        """Convert the sampled object to an instruction."""
        if isinstance(elem, Integral):
            return _clifford_1q_int_to_instruction(elem, basis_gates)
        elif isinstance(elem, Instruction):
            return elem
        elif getattr(elem, "to_instruction", None):
            return elem.to_instruction()
        else:
            return elem()

    def _inverse_layer(
        self, layer: List[Tuple[GateInstruction, ...]]
    ) -> List[Tuple[GateInstruction, ...]]:
        """Generates the inverse layer of a Clifford mirror RB layer by inverting the
        single-qubit Cliffords and keeping the two-qubit gate identical. See
        :class:`.BaseSampler` for the format of the layer.

        Args:
            layer: The input layer.

        Returns:
            The layer that performs the inverse operation to the input layer.

        Raises:
            QiskitError: If the layer has invalid format.
        """
        inverse_layer = []
        for elem in layer:
            if len(elem.qargs) == 1 and np.issubdtype(type(elem.op), int):
                inverse_layer.append(GateInstruction(elem.qargs, inverse_1q(elem.op)))
            elif len(elem.qargs) == 2 and elem.op in _self_adjoint_gates:
                inverse_layer.append(elem)
            else:
                try:
                    inverse_layer.append(GateInstruction(elem.qargs, elem.op.inverse()))
                except TypeError as exc:
                    raise QiskitError("Invalid layer supplied.") from exc
        return tuple(inverse_layer)

    def _transpiled_circuits(self):
        """Adds DD sequences based on run options. The possible DD-related run options are:

            "xx": Adds the X-X DD sequence.
            "xy4": Adds the XY4 X-Y-X-Y sequence.
            "staggeredxx": Adds a staggered X-X sequence.
            "staggeredx4": Adds a staggered X-X-X-X sequence.

        Returns:
            _type_: _description_

        Raises:
            QiskitError: If an unknown DD sequence in specified.
        """
        transpiled = super()._transpiled_circuits()
        self._static_trans_circuits = transpiled

        if getattr(self.run_options, "dd", False) is False:
            return transpiled

        try:
            durations = InstructionDurations.from_backend(self.backend)
        except AttributeError:
            durations = self.backend.instruction_durations

        pulse_alignment = BackendData(self.backend).pulse_alignment

        if getattr(self.run_options, "dd") == "xx":
            dd_sequence = [XGate(), XGate()]
            pm = PassManager(
                [
                    ALAPScheduleAnalysis(durations),
                    PadDynamicalDecoupling(
                        durations,
                        dd_sequence,
                        pulse_alignment=pulse_alignment,
                    ),
                ]
            )
            transpiled = [pm.run(circ) for circ in transpiled]
        elif getattr(self.run_options, "dd") == "xy4":
            dd_sequence = [XGate(), RZGate(pi), XGate(), XGate(), RZGate(pi), XGate()]

            n = 4
            # need to account for zero duration for the Z+X = Y gate
            spacings = [1 / n / 2, 1 / n, 0, 1 / n, 1 / n, 0]
            spacings.append(1 - sum(spacings))

            pm = PassManager(
                [
                    ALAPScheduleAnalysis(durations),
                    PadDynamicalDecoupling(
                        durations,
                        dd_sequence,
                        spacing=spacings,
                        pulse_alignment=pulse_alignment,
                    ),
                ]
            )
            transpiled = [pm.run(circ) for circ in transpiled]

        elif getattr(self.run_options, "dd") == "staggeredxx":
            dd_sequence = [XGate(), XGate()]

            n = 2
            mid = 1 / n
            alt_spacings = [mid] * n + [0]

            qubits_color = self.staggered_coloring()

            pm = PassManager(
                [
                    ALAPScheduleAnalysis(durations),
                    PadDynamicalDecoupling(
                        durations,
                        dd_sequence,
                        qubits_color[0],
                        pulse_alignment=pulse_alignment,
                    ),
                    PadDynamicalDecoupling(
                        durations,
                        dd_sequence,
                        qubits_color[1],
                        alt_spacings,
                        pulse_alignment=pulse_alignment,
                    ),
                ]
            )
            transpiled = [pm.run(circ) for circ in transpiled]
        elif getattr(self.run_options, "dd") == "staggeredx4":
            dd_sequence = [XGate(), XGate(), XGate(), XGate()]

            n = 4
            mid = 1 / n
            alt_spacings = [mid] * n + [0]

            qubits_color = self.staggered_coloring()

            pm = PassManager(
                [
                    ALAPScheduleAnalysis(durations),
                    PadDynamicalDecoupling(
                        durations,
                        dd_sequence,
                        qubits_color[0],
                        pulse_alignment=pulse_alignment,
                    ),
                    PadDynamicalDecoupling(
                        durations,
                        dd_sequence,
                        qubits_color[1],
                        alt_spacings,
                        pulse_alignment=pulse_alignment,
                    ),
                ]
            )
            transpiled = [pm.run(circ) for circ in transpiled]
        else:
            raise QiskitError("Unknown DD sequence specified.")
        return transpiled

    def staggered_coloring(self):
        """Generates a two-coloring of the coupling map for staggered DD."""
        coupling_map = CouplingMap(BackendData(self.backend).coupling_map)

        # make coloring map
        coupling_coloring = rx.graph_greedy_color(coupling_map.graph.to_undirected())

        qubits_color = [[], []]
        for qubit, val in coupling_coloring.items():
            if qubit in self.physical_qubits:
                if val > 1:
                    raise QiskitError(
                        "This circuit topology is not supported for staggered dynamical decoupling."
                        "The maximum connectivity is 3 nearest neighbors per qubit."
                    )
                qubits_color[val].append(qubit)
        return qubits_color<|MERGE_RESOLUTION|>--- conflicted
+++ resolved
@@ -28,10 +28,7 @@
 from qiskit.providers.options import Options
 from qiskit.exceptions import QiskitError
 from qiskit.transpiler import CouplingMap, PassManager, InstructionDurations
-<<<<<<< HEAD
 from qiskit import transpile
-from qiskit.circuit.library import CXGate, CYGate, CZGate, ECRGate, SwapGate, XGate, RZGate
-=======
 from qiskit.circuit.library import (
     CXGate,
     CYGate,
@@ -41,7 +38,6 @@
     XGate,
     RZGate,
 )
->>>>>>> 520a9f0b
 from qiskit.transpiler.passes import (
     ALAPScheduleAnalysis,
     PadDynamicalDecoupling,
